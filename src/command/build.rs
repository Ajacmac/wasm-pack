//! Implementation of the `wasm-pack build` command.

use binary_install::{Cache, Download};
use bindgen;
use build;
use cache;
use command::utils::{create_pkg_dir, set_crate_path};
use emoji;
use failure::Error;
use indicatif::HumanDuration;
use license;
use lockfile::Lockfile;
use log::info;
use manifest;
use progressbar::Step;
use readme;
use std::path::PathBuf;
use std::str::FromStr;
use std::time::Instant;
use PBAR;

/// Everything required to configure and run the `wasm-pack init` command.
#[allow(missing_docs)]
pub struct Build {
    pub crate_path: PathBuf,
    pub crate_data: manifest::CrateData,
    pub scope: Option<String>,
    pub disable_dts: bool,
    pub target: String,
    pub profile: BuildProfile,
    pub mode: BuildMode,
    pub out_dir: PathBuf,
    pub bindgen: Option<Download>,
    pub cache: Cache,
    pub extra_options: Vec<String>,
}

/// The `BuildMode` determines which mode of initialization we are running, and
/// what build and install steps we perform.
#[derive(Clone, Copy, Debug)]
pub enum BuildMode {
    /// Perform all the build and install steps.
    Normal,
    /// Don't install tools like `wasm-bindgen`, just use the global
    /// environment's existing versions to do builds.
    Noinstall,
    /// Skip the rustc version check
    Force,
}

impl Default for BuildMode {
    fn default() -> BuildMode {
        BuildMode::Normal
    }
}

impl FromStr for BuildMode {
    type Err = Error;
    fn from_str(s: &str) -> Result<Self, Error> {
        match s {
            "no-install" => Ok(BuildMode::Noinstall),
            "normal" => Ok(BuildMode::Normal),
            "force" => Ok(BuildMode::Force),
            _ => bail!("Unknown build mode: {}", s),
        }
    }
}

/// The build profile controls whether optimizations, debug info, and assertions
/// are enabled or disabled.
#[derive(Clone, Copy, Debug)]
pub enum BuildProfile {
    /// Enable assertions and debug info. Disable optimizations.
    Dev,
    /// Enable optimizations. Disable assertions and debug info.
    Release,
    /// Enable optimizations and debug info. Disable assertions.
    Profiling,
}

/// Everything required to configure and run the `wasm-pack build` command.
#[derive(Debug, StructOpt)]
pub struct BuildOptions {
    /// The path to the Rust crate.
    #[structopt(parse(from_os_str))]
    pub path: Option<PathBuf>,

    /// The npm scope to use in package.json, if any.
    #[structopt(long = "scope", short = "s")]
    pub scope: Option<String>,

    #[structopt(long = "mode", short = "m", default_value = "normal")]
    /// Sets steps to be run. [possible values: no-install, normal, force]
    pub mode: BuildMode,

    #[structopt(long = "no-typescript")]
    /// By default a *.d.ts file is generated for the generated JS file, but
    /// this flag will disable generating this TypeScript file.
    pub disable_dts: bool,

    #[structopt(long = "target", short = "t", default_value = "browser")]
    /// Sets the target environment. [possible values: browser, nodejs, no-modules]
    pub target: String,

    #[structopt(long = "debug")]
    /// Deprecated. Renamed to `--dev`.
    pub debug: bool,

    #[structopt(long = "dev")]
    /// Create a development build. Enable debug info, and disable
    /// optimizations.
    pub dev: bool,

    #[structopt(long = "release")]
    /// Create a release build. Enable optimizations and disable debug info.
    pub release: bool,

    #[structopt(long = "profiling")]
    /// Create a profiling build. Enable optimizations and debug info.
    pub profiling: bool,

    #[structopt(long = "out-dir", short = "d", default_value = "pkg")]
    /// Sets the output directory with a relative path.
    pub out_dir: String,

    #[structopt(last = true)]
    /// List of extra options to pass to `cargo build`
    pub extra_options: Vec<String>,
}

impl Default for BuildOptions {
    fn default() -> Self {
        Self {
            path: None,
            scope: None,
            mode: BuildMode::Normal,
            disable_dts: false,
            target: String::new(),
            debug: false,
            dev: false,
            release: false,
            profiling: false,
            out_dir: String::new(),
            extra_options: Vec::new(),
        }
    }
}

type BuildStep = fn(&mut Build, &Step) -> Result<(), Error>;

impl Build {
    /// Construct a build command from the given options.
    pub fn try_from_opts(build_opts: BuildOptions) -> Result<Self, Error> {
        let crate_path = set_crate_path(build_opts.path)?;
        let crate_data = manifest::CrateData::new(&crate_path)?;
        let out_dir = crate_path.join(PathBuf::from(build_opts.out_dir));

        let dev = build_opts.dev || build_opts.debug;
        let profile = match (dev, build_opts.release, build_opts.profiling) {
            (false, false, false) | (false, true, false) => BuildProfile::Release,
            (true, false, false) => BuildProfile::Dev,
            (false, false, true) => BuildProfile::Profiling,
            // Unfortunately, `structopt` doesn't expose clap's `conflicts_with`
            // functionality yet, so we have to implement it ourselves.
            _ => bail!("Can only supply one of the --dev, --release, or --profiling flags"),
        };

        // `possible_values` in clap isn't supported by `structopt`
        let possible_targets = ["browser", "nodejs", "no-modules"];
        if !possible_targets.contains(&build_opts.target.as_str()) {
            bail!("Supported targets: browser, nodejs, no-modules");
        }

        Ok(Build {
            crate_path,
            crate_data,
            scope: build_opts.scope,
            disable_dts: build_opts.disable_dts,
            target: build_opts.target,
            profile,
            mode: build_opts.mode,
            out_dir,
            bindgen: None,
<<<<<<< HEAD
            cache: Cache::new("wasm-pack")?,
=======
            cache: cache::get_wasm_pack_cache()?,
>>>>>>> bedbf3de
            extra_options: build_opts.extra_options,
        })
    }

    /// Configures the global binary cache used for this build
    pub fn set_cache(&mut self, cache: Cache) {
        self.cache = cache;
    }

    /// Execute this `Build` command.
    pub fn run(&mut self) -> Result<(), Error> {
        let process_steps = Build::get_process_steps(&self.mode);

        let mut step_counter = Step::new(process_steps.len());

        let started = Instant::now();

        for (_, process_step) in process_steps {
            process_step(self, &step_counter)?;
            step_counter.inc();
        }

        let duration = HumanDuration(started.elapsed());
        info!("Done in {}.", &duration);
        info!(
            "Your wasm pkg is ready to publish at {}.",
            self.out_dir.display()
        );

        PBAR.message(&format!("{} Done in {}", emoji::SPARKLE, &duration));

        PBAR.message(&format!(
            "{} Your wasm pkg is ready to publish at {}.",
            emoji::PACKAGE,
            self.out_dir.display()
        ));
        Ok(())
    }

    fn get_process_steps(mode: &BuildMode) -> Vec<(&'static str, BuildStep)> {
        macro_rules! steps {
            ($($name:ident),+) => {
                {
                let mut steps: Vec<(&'static str, BuildStep)> = Vec::new();
                    $(steps.push((stringify!($name), Build::$name));)*
                        steps
                    }
                };
            ($($name:ident,)*) => (steps![$($name),*])
        }
        match &mode {
            BuildMode::Normal => steps![
                step_check_rustc_version,
                step_check_crate_config,
                step_add_wasm_target,
                step_build_wasm,
                step_create_dir,
                step_create_json,
                step_copy_readme,
                step_copy_license,
                step_install_wasm_bindgen,
                step_run_wasm_bindgen,
            ],
            BuildMode::Noinstall => steps![
                step_check_rustc_version,
                step_check_crate_config,
                step_build_wasm,
                step_create_dir,
                step_create_json,
                step_copy_readme,
                step_copy_license,
                step_run_wasm_bindgen
            ],
            BuildMode::Force => steps![
                step_build_wasm,
                step_create_dir,
                step_create_json,
                step_copy_readme,
                step_copy_license,
                step_run_wasm_bindgen
            ],
        }
    }

    fn step_check_rustc_version(&mut self, step: &Step) -> Result<(), Error> {
        info!("Checking rustc version...");
        let version = build::check_rustc_version(step)?;
        let msg = format!("rustc version is {}.", version);
        info!("{}", &msg);
        Ok(())
    }

    fn step_check_crate_config(&mut self, step: &Step) -> Result<(), Error> {
        info!("Checking crate configuration...");
        self.crate_data.check_crate_config(step)?;
        info!("Crate is correctly configured.");
        Ok(())
    }

    fn step_add_wasm_target(&mut self, step: &Step) -> Result<(), Error> {
        info!("Adding wasm-target...");
        build::rustup_add_wasm_target(step)?;
        info!("Adding wasm-target was successful.");
        Ok(())
    }

    fn step_build_wasm(&mut self, step: &Step) -> Result<(), Error> {
        info!("Building wasm...");
        build::cargo_build_wasm(&self.crate_path, self.profile, step, &self.extra_options)?;

        info!(
            "wasm built at {:#?}.",
            &self
                .crate_path
                .join("target")
                .join("wasm32-unknown-unknown")
                .join("release")
        );
        Ok(())
    }

    fn step_create_dir(&mut self, step: &Step) -> Result<(), Error> {
        info!("Creating a pkg directory...");
        create_pkg_dir(&self.out_dir, step)?;
        info!("Created a pkg directory at {:#?}.", &self.crate_path);
        Ok(())
    }

    fn step_create_json(&mut self, step: &Step) -> Result<(), Error> {
        info!("Writing a package.json...");
        self.crate_data.write_package_json(
            &self.out_dir,
            &self.scope,
            self.disable_dts,
            &self.target,
            step,
        )?;
        info!(
            "Wrote a package.json at {:#?}.",
            &self.out_dir.join("package.json")
        );
        Ok(())
    }

    fn step_copy_readme(&mut self, step: &Step) -> Result<(), Error> {
        info!("Copying readme from crate...");
        readme::copy_from_crate(&self.crate_path, &self.out_dir, step)?;
        info!("Copied readme from crate to {:#?}.", &self.out_dir);
        Ok(())
    }

    fn step_copy_license(&mut self, step: &Step) -> Result<(), failure::Error> {
        info!("Copying license from crate...");
        license::copy_from_crate(&self.crate_data, &self.crate_path, &self.out_dir, step)?;
        info!("Copied license from crate to {:#?}.", &self.out_dir);
        Ok(())
    }

    fn step_install_wasm_bindgen(&mut self, step: &Step) -> Result<(), failure::Error> {
        info!("Identifying wasm-bindgen dependency...");
        let lockfile = Lockfile::new(&self.crate_data)?;
        let bindgen_version = lockfile.require_wasm_bindgen()?;
        info!("Installing wasm-bindgen-cli...");
        let install_permitted = match self.mode {
            BuildMode::Normal => true,
            BuildMode::Force => true,
            BuildMode::Noinstall => false,
        };
        let bindgen =
            bindgen::install_wasm_bindgen(&self.cache, &bindgen_version, install_permitted, step)?;
        self.bindgen = Some(bindgen);
        info!("Installing wasm-bindgen-cli was successful.");
        Ok(())
    }

    fn step_run_wasm_bindgen(&mut self, step: &Step) -> Result<(), Error> {
        info!("Building the wasm bindings...");
        bindgen::wasm_bindgen_build(
            &self.crate_data,
            self.bindgen.as_ref().unwrap(),
            &self.out_dir,
            self.disable_dts,
            &self.target,
            self.profile,
            step,
        )?;
        info!("wasm bindings were built at {:#?}.", &self.out_dir);
        Ok(())
    }
}<|MERGE_RESOLUTION|>--- conflicted
+++ resolved
@@ -181,11 +181,7 @@
             mode: build_opts.mode,
             out_dir,
             bindgen: None,
-<<<<<<< HEAD
-            cache: Cache::new("wasm-pack")?,
-=======
             cache: cache::get_wasm_pack_cache()?,
->>>>>>> bedbf3de
             extra_options: build_opts.extra_options,
         })
     }
